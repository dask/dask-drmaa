from collections import namedtuple
import logging
import os
import shutil
import socket
import sys
import tempfile

import drmaa
from toolz import merge
from tornado import gen

from distributed import LocalCluster
from distributed.deploy import Cluster
from distributed.utils import log_errors, ignoring
from distributed.utils import PeriodicCallback

logger = logging.getLogger(__name__)


_global_session = [None]

def get_session():
    if not _global_session[0]:
        _global_session[0] = drmaa.Session()
        _global_session[0].initialize()
    return _global_session[0]


WorkerSpec = namedtuple('WorkerSpec',
                        ('job_id', 'kwargs', 'stdout', 'stderr'))


worker_bin_path = os.path.join(sys.exec_prefix, 'bin', 'dask-worker')

# All JOB_ID and TASK_ID environment variables
_session = drmaa.Session()
_drm_info = _session.drmsInfo
_drmaa_implementation = _session.drmaaImplementation

if "SLURM" in _drm_info:
    JOB_PARAM = "%j"
    JOB_ID = "$SLURM_JOB_ID"
    TASK_ID = "$SLURM_ARRAY_TASK_ID"
elif "LSF" in _drm_info:
    JOB_PARAM = "%J"
    JOB_ID = "$LSB_JOBID"
    TASK_ID = "$LSB_JOBINDEX"
elif "GE" in _drm_info:
    JOB_PARAM = "$JOB_ID"
    JOB_ID = "$JOB_ID"
    TASK_ID = "$SGE_TASK_ID"
elif "Torque" == _drm_info or "PBS" in _drmaa_implementation:
    JOB_PARAM = "$PBS_JOBID"
    JOB_ID = "$PBS_JOBID"
    TASK_ID = "$PBS_TASKNUM"
else:
    JOB_PARAM = ""
    JOB_ID = ""
    TASK_ID = ""

worker_out_path_template = os.path.join(
    os.getcwd(),
    'worker.%(jid)s.%(ext)s'
)

default_template = {
    'jobName': 'dask-worker',
    'outputPath': ':' + worker_out_path_template % dict(
        jid=".".join([JOB_PARAM, '$drmaa_incr_ph$']), ext='out'
    ),
    'errorPath': ':' + worker_out_path_template % dict(
        jid=".".join([JOB_PARAM, '$drmaa_incr_ph$']), ext='err'
    ),
    'workingDirectory': os.getcwd(),
    'nativeSpecification': '',
    # stdout/stderr are redirected to files, make sure their contents don't lag
    'jobEnvironment': {'PYTHONUNBUFFERED': '1'},
    'args': []
    }


def make_job_script(executable, name, preexec=()):
    shebang = '#!/bin/bash'
    execute = (
        '%(executable)s $1 --name %(name)s "${@:2}"'
        % dict(executable=executable, name=name)
        )
    preparation = list(preexec)
    script_template = '\n'.join([shebang] + preparation + [execute, ''])
    return script_template


class DRMAACluster(Cluster):
    def __init__(self, template=None, cleanup_interval=1000, hostname=None,
                 script=None, preexec_commands=(), copy_script=True,
                 ip='',
                 **kwargs):
        """
        Dask workers launched by a DRMAA-compatible cluster

        Parameters
        ----------
        template: dict
            Dictionary specifying options to pass to the DRMAA cluster
            and the worker. Relevant items are:

            jobName: string
                Name of the job as known by the DRMAA cluster.
            args: list
                Extra string arguments to pass to dask-worker
            outputPath: string
                Path to the dask-worker stdout. Must start with ':'.
                Defaults to worker.JOBID.TASKID.out in current directory.
            errorPath: string
                Path to the dask-worker stderr. Must start with ':'
                Defaults to worker.JOBID.TASKID.err in current directory.
            workingDirectory: string
                Where dask-worker runs, defaults to current directory
            nativeSpecification: string
                Options native to the job scheduler

        cleanup_interval: int
            Time interval in seconds at which closed workers are cleaned.
            Defaults to 1000
        hostname: string
            Host on which to start the local scheduler, defaults to localhost
        script: string (optional)
            Path to the dask-worker executable script.
            A temporary file will be made if none is provided (recommended)
        preexec_commands: tuple (optional)
            Commands to be executed first by temporary script. Cannot be
            specified at the same time as script.
        copy_script: bool
            Whether should copy the passed script to the current working
            directory. This is primarily to work around an issue with SGE.
<<<<<<< HEAD
        **kwargs:
            Additional keyword arguments to be passed to the local scheduler
=======
        args: list
            Extra string arguments to pass to dask-worker
        outputPath: string
        errorPath: string
        workingDirectory: string
            Where dask-worker runs, defaults to current directory
        nativeSpecification: string
            Options native to the job scheduler
        ip: string
            IP of the scheduler, default is the empty string
            which will listen on the primary ip address of the host
>>>>>>> 8aa68731

        Examples
        --------
        >>> from dask_drmaa import DRMAACluster          # doctest: +SKIP
        >>> cluster = DRMAACluster()                     # doctest: +SKIP
        >>> cluster.start_workers(10)                    # doctest: +SKIP

        >>> from distributed import Client               # doctest: +SKIP
        >>> client = Client(cluster)                     # doctest: +SKIP

        >>> future = client.submit(lambda x: x + 1, 10)  # doctest: +SKIP
        >>> future.result()                              # doctest: +SKIP
        11
        """
        self.hostname = hostname or socket.gethostname()
        logger.info("Start local scheduler at %s", self.hostname)
        self.local_cluster = LocalCluster(n_workers=0, ip=ip, **kwargs)

        if script is None:
            fn = tempfile.mktemp(suffix='sh',
                                 prefix='dask-worker-script',
                                 dir=os.path.curdir)
            self.script = fn
            self._should_cleanup_script = True

            script_contents = make_job_script(executable=worker_bin_path,
                                              name='%s.%s' % (JOB_ID, TASK_ID),
                                              preexec=preexec_commands)
            with open(fn, 'wt') as f:
                f.write(script_contents)

            @atexit.register
            def remove_script():
                if os.path.exists(fn):
                    os.remove(fn)

            os.chmod(self.script, 0o777)

        else:
            self._should_cleanup_script = False
            if copy_script:
                with ignoring(EnvironmentError):  # may be in the same path
                    shutil.copy(script, os.path.curdir)  # python 2.x returns None
                    script = os.path.join(os.path.curdir, os.path.basename(script))
                    self._should_cleanup_script = True
            self.script = script
            assert not preexec_commands, "Cannot specify both script and preexec_commands"

        # TODO: check that user-provided script is executable

        self.template = merge(default_template,
                              {'remoteCommand': self.script},
                              template or {})

        self._cleanup_callback = PeriodicCallback(callback=self.cleanup_closed_workers,
                                                  callback_time=cleanup_interval,
                                                  io_loop=self.scheduler.loop)
        self._cleanup_callback.start()

        self.workers = {}  # {job-id: WorkerSpec}


    def adapt(self, **kwargs):
        """ Turn on adaptivity

        For keyword arguments see dask_drmaa.adaptive.Adaptive

        Examples
        --------
        >>> cluster.adapt(minimum=0, maximum=10, interval='500ms')

        See Also
        --------
        Cluster: an interface for other clusters to inherit from
        """
        from .adaptive import Adaptive

        with ignoring(AttributeError):
            self._adaptive.stop()
        if not hasattr(self, '_adaptive_options'):
            self._adaptive_options = {}

        self._adaptive_options.update(kwargs)
        self._adaptive = Adaptive(
            self, self.scheduler, **self._adaptive_options
        )

        return self._adaptive

    @gen.coroutine
    def _start(self):
        pass

    @property
    def scheduler(self):
        return self.local_cluster.scheduler

    def create_job_template(self, **kwargs):
        template = self.template.copy()
        if kwargs:
            template.update(kwargs)
        template['args'] = [self.scheduler_address] + template['args']

        jt = get_session().createJobTemplate()
        valid_attributes = dir(jt)

        for key, value in template.items():
            if key not in valid_attributes:
                raise ValueError("Invalid job template attribute %s" % key)
            setattr(jt, key, value)

        return jt

    def start_workers(self, n=1, **kwargs):
        if n == 0:
            return

        with log_errors():
            with self.create_job_template(**kwargs) as jt:
                ids = get_session().runBulkJobs(jt, 1, n, 1)
                logger.info("Start %d workers. Job ID: %s", len(ids), ids[0].split('.')[0])
                self.workers.update(
                    {jid: WorkerSpec(job_id=jid, kwargs=kwargs,
                                     stdout=worker_out_path_template % dict(jid=jid, ext='out'),
                                     stderr=worker_out_path_template % dict(jid=jid, ext='err'),
                                     )
                     for jid in ids})

    @gen.coroutine
    def stop_workers(self, worker_ids, sync=False):
        if isinstance(worker_ids, str):
            worker_ids = [worker_ids]
        elif worker_ids:
            worker_ids = list(worker_ids)
        else:
            return

        # Let the scheduler gracefully retire workers first
        ids_to_ips = {
            v['name']: k for k, v in self.scheduler.worker_info.items()
        }
        worker_ips = [ids_to_ips[wid]
                      for wid in worker_ids
                      if wid in ids_to_ips]
        retired = yield self.scheduler.retire_workers(workers=worker_ips,
                                                      close_workers=True)
        logger.info("Retired workers %s", retired)
        for wid in list(worker_ids):
            try:
                get_session().control(wid, drmaa.JobControlAction.TERMINATE)
            except drmaa.errors.InvalidJobException:
                pass
            try:
                self.workers.pop(wid)
            except KeyError:
                # If we have multiple callers at once, it may have already
                # been popped off
                pass

        logger.info("Stop workers %s", worker_ids)
        if sync:
            get_session().synchronize(worker_ids, dispose=True)

    @gen.coroutine
    def scale_up(self, n, **kwargs):
        yield [self.start_workers(**kwargs)
               for _ in range(n - len(self.workers))]

    @gen.coroutine
    def scale_down(self, workers):
        workers = set(workers)
        yield self.scheduler.retire_workers(workers=workers)

    def close(self):
        logger.info("Closing DRMAA cluster")
        self.stop_workers(self.workers, sync=True)

        self.local_cluster.close()
        if self._should_cleanup_script and os.path.exists(self.script):
            os.remove(self.script)

    def __enter__(self):
        return self

    def __exit__(self, *args):
        self.close()

    def cleanup_closed_workers(self):
        for jid in list(self.workers):
            if get_session().jobStatus(jid) in ('closed', 'done'):
                logger.info("Removing closed worker %s", jid)
                del self.workers[jid]

    def __del__(self):
        try:
            self.close()
        except:
            pass

    def __str__(self):
        return "<%s: %d workers>" % (self.__class__.__name__, len(self.workers))

    __repr__ = __str__



def remove_workers():
    get_session().control(drmaa.Session.JOB_IDS_SESSION_ALL,
                          drmaa.JobControlAction.TERMINATE)


import atexit
atexit.register(remove_workers)<|MERGE_RESOLUTION|>--- conflicted
+++ resolved
@@ -134,22 +134,11 @@
         copy_script: bool
             Whether should copy the passed script to the current working
             directory. This is primarily to work around an issue with SGE.
-<<<<<<< HEAD
-        **kwargs:
-            Additional keyword arguments to be passed to the local scheduler
-=======
-        args: list
-            Extra string arguments to pass to dask-worker
-        outputPath: string
-        errorPath: string
-        workingDirectory: string
-            Where dask-worker runs, defaults to current directory
-        nativeSpecification: string
-            Options native to the job scheduler
         ip: string
             IP of the scheduler, default is the empty string
             which will listen on the primary ip address of the host
->>>>>>> 8aa68731
+        **kwargs:
+            Additional keyword arguments to be passed to the local scheduler
 
         Examples
         --------
