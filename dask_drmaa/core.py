--- conflicted
+++ resolved
@@ -110,17 +110,10 @@
                 Extra string arguments to pass to dask-worker
             outputPath: string
                 Path to the dask-worker stdout. Must start with ':'.
-<<<<<<< HEAD
-                Defaults to worker.JOBID.JOBINDEX.out in current directory.
-            errorPath: string
-                Path to the dask-worker stderr. Must start with ':'
-                Defaults to worker.JOBID.JOBINDEX.err in current directory.
-=======
                 Defaults to worker.JOBID.TASKID.out in current directory.
             errorPath: string
                 Path to the dask-worker stderr. Must start with ':'
                 Defaults to worker.JOBID.TASKID.err in current directory.
->>>>>>> ca3e645a
             workingDirectory: string
                 Where dask-worker runs, defaults to current directory
             nativeSpecification: string
@@ -140,12 +133,9 @@
         copy_script: bool
             Whether should copy the passed script to the current working
             directory. This is primarily to work around an issue with SGE.
-<<<<<<< HEAD
-=======
         ip: string
             IP of the scheduler, default is the empty string
             which will listen on the primary ip address of the host
->>>>>>> ca3e645a
         **kwargs:
             Additional keyword arguments to be passed to the local scheduler
 
